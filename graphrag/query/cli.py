--- conflicted
+++ resolved
@@ -21,11 +21,8 @@
     store_entity_semantic_embeddings,
 )
 from graphrag.vector_stores import VectorStoreFactory, VectorStoreType
-<<<<<<< HEAD
+from graphrag.vector_stores.lancedb import LanceDBVectorStore
 from graphrag.vector_stores.supabase import SupabaseVectorStore
-=======
-from graphrag.vector_stores.lancedb import LanceDBVectorStore
->>>>>>> 073f650b
 
 from .factories import get_global_search_engine, get_local_search_engine
 from .indexer_adapters import (
@@ -42,7 +39,7 @@
 Table = TypeVar("Table", bound=SQLModel)
 VectorTable = TypeVar("VectorTable", bound=SQLModel)
 
-def __get_embedding_description_store(
+async def __get_embedding_description_store(
     entities: list[Entity],
     vector_store_type: str = VectorStoreType.LanceDB,
     config_args: dict | None = None,
@@ -66,7 +63,7 @@
         # than a vector database
 
         # dump embeddings from the entities list to the description_embedding_store
-        store_entity_semantic_embeddings(
+        await store_entity_semantic_embeddings(
             entities=entities, vectorstore=description_embedding_store
         )
     else:
@@ -89,12 +86,7 @@
     return description_embedding_store
 
 
-<<<<<<< HEAD
 async def run_global_search(
-=======
-def run_global_search(
-    config_dir: str | None,
->>>>>>> 073f650b
     data_dir: str | None,
     root_dir: str,
     community_level: int,
@@ -106,7 +98,6 @@
     table_model: Table | None = None # type: ignore
 ):
     """Run a global search with the given query."""
-<<<<<<< HEAD
     data_dir, root_dir, config = _configure_paths_and_settings(data_dir, root_dir, use_db)
     
     if use_db:
@@ -133,22 +124,6 @@
         final_nodes = await emitter.load_table(name="create_final_nodes", entity_id=entity_id, session=session) # type: ignore
         final_entities = await emitter.load_table(name="create_final_entities", entity_id=entity_id, session=session) # type: ignore
         final_community_reports = await emitter.load_table(name="create_final_community_reports", entity_id=entity_id, session=session) # type: ignore
-=======
-    data_dir, root_dir, config = _configure_paths_and_settings(
-        data_dir, root_dir, config_dir
-    )
-    data_path = Path(data_dir)
-
-    final_nodes: pd.DataFrame = pd.read_parquet(
-        data_path / "create_final_nodes.parquet"
-    )
-    final_entities: pd.DataFrame = pd.read_parquet(
-        data_path / "create_final_entities.parquet"
-    )
-    final_community_reports: pd.DataFrame = pd.read_parquet(
-        data_path / "create_final_community_reports.parquet"
-    )
->>>>>>> 073f650b
 
     reports = read_indexer_reports(
         final_community_reports, final_nodes, community_level
@@ -167,12 +142,7 @@
     return result.response
 
 
-<<<<<<< HEAD
 async def run_local_search(
-=======
-def run_local_search(
-    config_dir: str | None,
->>>>>>> 073f650b
     data_dir: str | None,
     root_dir: str,
     community_level: int,
@@ -185,7 +155,6 @@
     vector_table_model: VectorTable | None = None # type: ignore
 ):
     """Run a local search with the given query."""
-<<<<<<< HEAD
     data_dir, root_dir, config = _configure_paths_and_settings(data_dir, root_dir, use_db)
     
     if use_db:
@@ -224,47 +193,20 @@
             final_covariates = await emitter.load_table(name="create_final_covariates", entity_id=entity_id, session=session) # type: ignore
         except:
             final_covariates = None
-=======
-    data_dir, root_dir, config = _configure_paths_and_settings(
-        data_dir, root_dir, config_dir
-    )
-    data_path = Path(data_dir)
-
-    final_nodes = pd.read_parquet(data_path / "create_final_nodes.parquet")
-    final_community_reports = pd.read_parquet(
-        data_path / "create_final_community_reports.parquet"
-    )
-    final_text_units = pd.read_parquet(data_path / "create_final_text_units.parquet")
-    final_relationships = pd.read_parquet(
-        data_path / "create_final_relationships.parquet"
-    )
-    final_entities = pd.read_parquet(data_path / "create_final_entities.parquet")
-    final_covariates_path = data_path / "create_final_covariates.parquet"
-    final_covariates = (
-        pd.read_parquet(final_covariates_path)
-        if final_covariates_path.exists()
-        else None
-    )
->>>>>>> 073f650b
 
     vector_store_args = (
         config.embeddings.vector_store if config.embeddings.vector_store else {}
     )
-<<<<<<< HEAD
+
+    reporter.info(f"Vector Store Args: {vector_store_args}")
     vector_store_type = vector_store_args.get("type", VectorStoreType.Supabase)
-=======
-
-    reporter.info(f"Vector Store Args: {vector_store_args}")
-    vector_store_type = vector_store_args.get("type", VectorStoreType.LanceDB)
->>>>>>> 073f650b
 
     entities = read_indexer_entities(final_nodes, final_entities, community_level)
-    description_embedding_store = __get_embedding_description_store(
+    description_embedding_store = await __get_embedding_description_store(
         entities=entities,
         vector_store_type=vector_store_type,
         config_args=vector_store_args,
     )
-<<<<<<< HEAD
     entities = read_indexer_entities(final_nodes, final_entities, community_level)
     if isinstance(description_embedding_store, SupabaseVectorStore):
         await store_entity_semantic_embeddings(
@@ -274,8 +216,6 @@
         await store_entity_semantic_embeddings(
             entities=entities, vectorstore=description_embedding_store
     )
-=======
->>>>>>> 073f650b
     covariates = (
         read_indexer_covariates(final_covariates)
         if final_covariates is not None
@@ -304,28 +244,16 @@
 
 
 def _configure_paths_and_settings(
-<<<<<<< HEAD
     data_dir: str | None, root_dir: str, use_db: bool = False
 ) -> tuple[str | None, str, GraphRagConfig]:
     if data_dir is None and root_dir is None and not use_db:
-=======
-    data_dir: str | None,
-    root_dir: str | None,
-    config_dir: str | None,
-) -> tuple[str, str | None, GraphRagConfig]:
-    if data_dir is None and root_dir is None:
->>>>>>> 073f650b
         msg = "Either data_dir or root_dir must be provided."
         raise ValueError(msg)
     if data_dir is None and not use_db:
         data_dir = _infer_data_dir(cast(str, root_dir))
-<<<<<<< HEAD
     config = _create_graphrag_config(root_dir, data_dir)
     if use_db:
         data_dir = None
-=======
-    config = _create_graphrag_config(root_dir, config_dir)
->>>>>>> 073f650b
     return data_dir, root_dir, config
 
 
